import { StatusBarAlignment, ThemeColor, ExtensionContext, window } from "vscode";
import { createMachine, interpret } from "@xstate/fsm";
import type { StatusChangedEvent, AuthRequiredEvent, IssuesUpdatedEvent } from "tabby-agent";
import { agent } from "./agent";
import { notifications } from "./notifications";
import { TabbyCompletionProvider } from "./TabbyCompletionProvider";

const label = "RumiCode";
const iconLoading = "$(loading~spin)";
const iconAutomatic = "$(check)";
const iconManual = "$(chevron-right)";
const iconDisabled = "$(x)";
const iconDisconnected = "$(plug)";
const iconUnauthorized = "$(key)";
const iconIssueExist = "$(warning)";
const colorNormal = new ThemeColor("statusBar.foreground");
const colorWarning = new ThemeColor("statusBarItem.warningForeground");
const backgroundColorNormal = new ThemeColor("statusBar.background");
const backgroundColorWarning = new ThemeColor("statusBarItem.warningBackground");

export class TabbyStatusBarItem {
  private item = window.createStatusBarItem(StatusBarAlignment.Right);
  private extensionContext: ExtensionContext;
  private completionProvider: TabbyCompletionProvider;
  private completionResponseWarningShown = false;

  private subStatusForReady = [
    {
      target: "issuesExist",
      cond: () => {
        let issues = agent().getIssues();
        if (
          this.extensionContext.globalState
            .get<string[]>("notifications.muted", [])
            .includes("completionResponseTimeIssues")
        ) {
          issues = issues.filter(
            (issue) => issue !== "highCompletionTimeoutRate" && issue !== "slowCompletionResponseTime",
          );
        }
        return issues.length > 0;
      },
    },
    {
      target: "automatic",
      cond: () => this.completionProvider.getTriggerMode() === "automatic" && !this.completionProvider.isLoading(),
    },
    {
      target: "manual",
      cond: () => this.completionProvider.getTriggerMode() === "manual" && !this.completionProvider.isLoading(),
    },
    {
      target: "loading",
      cond: () => this.completionProvider.isLoading(),
    },
    {
      target: "disabled",
      cond: () => this.completionProvider.getTriggerMode() === "disabled",
    },
  ];

  private fsm = createMachine({
    id: "statusBarItem",
    initial: "initializing",
    states: {
      initializing: {
        on: {
          ready: this.subStatusForReady,
          disconnected: "disconnected",
          unauthorized: "unauthorized",
        },
        entry: () => this.toInitializing(),
      },
      automatic: {
        on: {
          ready: this.subStatusForReady,
          disconnected: "disconnected",
          unauthorized: "unauthorized",
        },
        entry: () => this.toAutomatic(),
      },
      manual: {
        on: {
          ready: this.subStatusForReady,
          disconnected: "disconnected",
          unauthorized: "unauthorized",
        },
        entry: () => this.toManual(),
      },
      loading: {
        on: {
          ready: this.subStatusForReady,
          disconnected: "disconnected",
          unauthorized: "unauthorized",
        },
        entry: () => this.toLoading(),
      },
      disabled: {
        on: {
          ready: this.subStatusForReady,
          disconnected: "disconnected",
          unauthorized: "unauthorized",
        },
        entry: () => this.toDisabled(),
      },
      disconnected: {
        on: {
          ready: this.subStatusForReady,
          unauthorized: "unauthorized",
        },
        entry: () => this.toDisconnected(),
      },
      unauthorized: {
        on: {
          ready: this.subStatusForReady,
          disconnected: "disconnected",
        },
        entry: () => this.toUnauthorized(),
      },
      issuesExist: {
        on: {
          ready: this.subStatusForReady,
          disconnected: "disconnected",
          unauthorized: "unauthorized",
        },
        entry: () => this.toIssuesExist(),
      },
    },
  });

  private fsmService = interpret(this.fsm);

  constructor(context: ExtensionContext, completionProvider: TabbyCompletionProvider) {
    this.extensionContext = context;
    this.completionProvider = completionProvider;
    this.fsmService.start();
    this.fsmService.send(agent().getStatus());
    this.item.show();

    this.completionProvider.on("triggerModeUpdated", () => {
      this.refresh();
    });
    this.completionProvider.on("loadingStatusUpdated", () => {
      this.refresh();
    });

    agent().on("statusChanged", (event: StatusChangedEvent) => {
      console.debug("Tabby agent statusChanged", { event });
      this.fsmService.send(event.status);
    });

    agent().on("authRequired", (event: AuthRequiredEvent) => {
      console.debug("Tabby agent authRequired", { event });
      notifications.showInformationWhenUnauthorized();
    });

    agent().on("issuesUpdated", (event: IssuesUpdatedEvent) => {
      console.debug("Tabby agent issuesUpdated", { event });
      const status = agent().getStatus();
      this.fsmService.send(status);
      const showCompletionResponseWarnings =
        !this.completionResponseWarningShown &&
        !this.extensionContext.globalState
          .get<string[]>("notifications.muted", [])
          .includes("completionResponseTimeIssues");
      if (event.issues.includes("connectionFailed")) {
        // Only show this notification when user modifies the settings, do not show it when initializing
        // FIXME: refactor this use a flag marks the event is trigger by modifying settings or initializing
        if (status !== "notInitialized") {
          notifications.showInformationWhenDisconnected();
        }
      } else if (showCompletionResponseWarnings && event.issues.includes("highCompletionTimeoutRate")) {
        this.completionResponseWarningShown = true;
        notifications.showInformationWhenHighCompletionTimeoutRate();
      } else if (showCompletionResponseWarnings && event.issues.includes("slowCompletionResponseTime")) {
        this.completionResponseWarningShown = true;
        notifications.showInformationWhenSlowCompletionResponseTime();
      }
    });
  }

  public register() {
    return this.item;
  }

  public refresh() {
    this.fsmService.send(agent().getStatus());
  }

  private toInitializing() {
    this.item.color = colorNormal;
    this.item.backgroundColor = backgroundColorNormal;
    this.item.text = `${iconLoading} ${label}`;
    this.item.tooltip = "Tabby is initializing.";
    this.item.command = {
      title: "",
      command: "rumicode.applyCallback",
      arguments: [() => notifications.showInformationWhenInitializing()],
    };
  }

  private toAutomatic() {
    this.item.color = colorNormal;
    this.item.backgroundColor = backgroundColorNormal;
    this.item.text = `${iconAutomatic} ${label}`;
    this.item.tooltip = "Tabby automatic code completion is enabled.";
    this.item.command = {
      title: "",
      command: "rumicode.applyCallback",
      arguments: [() => notifications.showInformationWhenAutomaticTrigger()],
    };
  }

  private toManual() {
    this.item.color = colorNormal;
    this.item.backgroundColor = backgroundColorNormal;
    this.item.text = `${iconManual} ${label}`;
    this.item.tooltip = "Tabby is standing by, click or press `Alt + \\` to trigger code completion.";
    this.item.command = {
      title: "",
      command: "rumicode.applyCallback",
      arguments: [() => notifications.showInformationWhenManualTrigger()],
    };
  }

  private toLoading() {
    this.item.color = colorNormal;
    this.item.backgroundColor = backgroundColorNormal;
    this.item.text = `${iconLoading} ${label}`;
    this.item.tooltip = "Tabby is generating code completions.";
    this.item.command = {
      title: "",
      command: "rumicode.applyCallback",
      arguments: [() => notifications.showInformationWhenManualTriggerLoading()],
    };
  }

  private toDisabled() {
    this.item.color = colorWarning;
    this.item.backgroundColor = backgroundColorWarning;
    this.item.text = `${iconDisabled} ${label}`;
    this.item.tooltip = "Tabby is disabled. Click to check settings.";
    this.item.command = {
      title: "",
      command: "rumicode.applyCallback",
      arguments: [() => notifications.showInformationWhenInlineSuggestDisabled()],
    };

    console.debug("Tabby code completion is enabled but inline suggest is disabled.");
    notifications.showInformationWhenInlineSuggestDisabled();
  }

  private toDisconnected() {
    this.item.color = colorWarning;
    this.item.backgroundColor = backgroundColorWarning;
    this.item.text = `${iconDisconnected} ${label}`;
    this.item.tooltip = "Cannot connect to Tabby Server. Click to open settings.";
    this.item.command = {
      title: "",
      command: "rumicode.applyCallback",
      arguments: [() => notifications.showInformationWhenDisconnected()],
    };
  }

  private toUnauthorized() {
    this.item.color = colorWarning;
    this.item.backgroundColor = backgroundColorWarning;
    this.item.text = `${iconUnauthorized} ${label}`;
    this.item.tooltip = "Tabby Server requires authorization. Please set your personal token.";
    this.item.command = {
      title: "",
<<<<<<< HEAD
      command: "rumicode.applyCallback",
      arguments: [
        () =>
          notifications.showInformationStartAuth({
            onAuthStart: () => {
              this.fsmService.send("authStart");
            },
            onAuthEnd: () => {
              this.fsmService.send("authEnd");
            },
          }),
      ],
=======
      command: "tabby.applyCallback",
      arguments: [() => notifications.showInformationWhenUnauthorized()],
>>>>>>> ce44f68e
    };
  }

  private toIssuesExist() {
    this.item.color = colorWarning;
    this.item.backgroundColor = backgroundColorWarning;
    this.item.text = `${iconIssueExist} ${label}`;
    const issue =
      agent().getIssueDetail({ name: "highCompletionTimeoutRate" }) ??
      agent().getIssueDetail({ name: "slowCompletionResponseTime" });
    switch (issue?.name) {
      case "highCompletionTimeoutRate":
        this.item.tooltip = "Most completion requests timed out.";
        break;
      case "slowCompletionResponseTime":
        this.item.tooltip = "Completion requests appear to take too much time.";
        break;
      default:
        this.item.tooltip = "";
        break;
    }
    this.item.command = {
      title: "",
      command: "rumicode.applyCallback",
      arguments: [
        () => {
          switch (issue?.name) {
            case "highCompletionTimeoutRate":
              notifications.showInformationWhenHighCompletionTimeoutRate();
              break;
            case "slowCompletionResponseTime":
              notifications.showInformationWhenSlowCompletionResponseTime();
              break;
          }
        },
      ],
    };
  }
}<|MERGE_RESOLUTION|>--- conflicted
+++ resolved
@@ -145,17 +145,17 @@
     });
 
     agent().on("statusChanged", (event: StatusChangedEvent) => {
-      console.debug("Tabby agent statusChanged", { event });
+      console.debug("RumiCode agent statusChanged", { event });
       this.fsmService.send(event.status);
     });
 
     agent().on("authRequired", (event: AuthRequiredEvent) => {
-      console.debug("Tabby agent authRequired", { event });
+      console.debug("RumiCode agent authRequired", { event });
       notifications.showInformationWhenUnauthorized();
     });
 
     agent().on("issuesUpdated", (event: IssuesUpdatedEvent) => {
-      console.debug("Tabby agent issuesUpdated", { event });
+      console.debug("RumiCode agent issuesUpdated", { event });
       const status = agent().getStatus();
       this.fsmService.send(status);
       const showCompletionResponseWarnings =
@@ -191,7 +191,7 @@
     this.item.color = colorNormal;
     this.item.backgroundColor = backgroundColorNormal;
     this.item.text = `${iconLoading} ${label}`;
-    this.item.tooltip = "Tabby is initializing.";
+    this.item.tooltip = "RumiCode is initializing.";
     this.item.command = {
       title: "",
       command: "rumicode.applyCallback",
@@ -203,7 +203,7 @@
     this.item.color = colorNormal;
     this.item.backgroundColor = backgroundColorNormal;
     this.item.text = `${iconAutomatic} ${label}`;
-    this.item.tooltip = "Tabby automatic code completion is enabled.";
+    this.item.tooltip = "RumiCode automatic code completion is enabled.";
     this.item.command = {
       title: "",
       command: "rumicode.applyCallback",
@@ -215,7 +215,7 @@
     this.item.color = colorNormal;
     this.item.backgroundColor = backgroundColorNormal;
     this.item.text = `${iconManual} ${label}`;
-    this.item.tooltip = "Tabby is standing by, click or press `Alt + \\` to trigger code completion.";
+    this.item.tooltip = "RumiCode is standing by, click or press `Alt + \\` to trigger code completion.";
     this.item.command = {
       title: "",
       command: "rumicode.applyCallback",
@@ -227,7 +227,7 @@
     this.item.color = colorNormal;
     this.item.backgroundColor = backgroundColorNormal;
     this.item.text = `${iconLoading} ${label}`;
-    this.item.tooltip = "Tabby is generating code completions.";
+    this.item.tooltip = "RumiCode is generating code completions.";
     this.item.command = {
       title: "",
       command: "rumicode.applyCallback",
@@ -239,14 +239,14 @@
     this.item.color = colorWarning;
     this.item.backgroundColor = backgroundColorWarning;
     this.item.text = `${iconDisabled} ${label}`;
-    this.item.tooltip = "Tabby is disabled. Click to check settings.";
+    this.item.tooltip = "RumiCode is disabled. Click to check settings.";
     this.item.command = {
       title: "",
       command: "rumicode.applyCallback",
       arguments: [() => notifications.showInformationWhenInlineSuggestDisabled()],
     };
 
-    console.debug("Tabby code completion is enabled but inline suggest is disabled.");
+    console.debug("RumiCode code completion is enabled but inline suggest is disabled.");
     notifications.showInformationWhenInlineSuggestDisabled();
   }
 
@@ -254,7 +254,7 @@
     this.item.color = colorWarning;
     this.item.backgroundColor = backgroundColorWarning;
     this.item.text = `${iconDisconnected} ${label}`;
-    this.item.tooltip = "Cannot connect to Tabby Server. Click to open settings.";
+    this.item.tooltip = "Cannot connect to RumiCode Server. Click to open settings.";
     this.item.command = {
       title: "",
       command: "rumicode.applyCallback",
@@ -266,26 +266,11 @@
     this.item.color = colorWarning;
     this.item.backgroundColor = backgroundColorWarning;
     this.item.text = `${iconUnauthorized} ${label}`;
-    this.item.tooltip = "Tabby Server requires authorization. Please set your personal token.";
-    this.item.command = {
-      title: "",
-<<<<<<< HEAD
-      command: "rumicode.applyCallback",
-      arguments: [
-        () =>
-          notifications.showInformationStartAuth({
-            onAuthStart: () => {
-              this.fsmService.send("authStart");
-            },
-            onAuthEnd: () => {
-              this.fsmService.send("authEnd");
-            },
-          }),
-      ],
-=======
-      command: "tabby.applyCallback",
+    this.item.tooltip = "RumiCode Server requires authorization. Please set your personal token.";
+    this.item.command = {
+      title: "",
+      command: "rumicode.applyCallback",
       arguments: [() => notifications.showInformationWhenUnauthorized()],
->>>>>>> ce44f68e
     };
   }
 
