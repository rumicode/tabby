--- conflicted
+++ resolved
@@ -26,13 +26,8 @@
 import { configFile } from "./configFile";
 import { CompletionCache } from "./CompletionCache";
 import { CompletionDebounce } from "./CompletionDebounce";
-<<<<<<< HEAD
 import { CompletionContext, Snippet } from "./CompletionContext";
-import { preCacheProcess, postCacheProcess, calculateReplaceRange } from "./postprocess";
-=======
-import { CompletionContext } from "./CompletionContext";
 import { preCacheProcess, postCacheProcess } from "./postprocess";
->>>>>>> 356d1b07
 import { rootLogger, allLoggers } from "./logger";
 import { AnonymousUsageLogger } from "./AnonymousUsageLogger";
 import { CompletionProviderStats, CompletionProviderStatsEntry } from "./CompletionProviderStats";
