--- conflicted
+++ resolved
@@ -45,28 +45,6 @@
     clean: true,
   }),
   defineConfig({
-<<<<<<< HEAD
-    name: "browser-iife",
-    entry: ["src/index.ts"],
-    platform: "browser",
-    format: ["iife"],
-    globalName: "rumicode",
-    treeshake: "smallest",
-    minify: true,
-    sourcemap: true,
-    esbuildPlugins: [
-      polyfillNode({
-        polyfills: { fs: true },
-      }),
-    ],
-    esbuildOptions(options) {
-      defineEnvs(options, { browser: true });
-    },
-    clean: true,
-  }),
-  defineConfig({
-=======
->>>>>>> d060888b
     name: "browser-esm",
     entry: ["src/index.ts"],
     platform: "browser",
